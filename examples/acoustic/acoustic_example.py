--- conflicted
+++ resolved
@@ -24,7 +24,7 @@
     return (1-2.*r**2)*np.exp(-r**2)
 
 
-def run(dimensions=(150, 150, 50), spacing=(15.0, 15.0, 15.0), tn=1000.0,
+def run(dimensions=(150, 150, 50), spacing=(20.0, 20.0, 20.0), tn=250.0,
         time_order=2, space_order=2, nbpml=10, cse=True, auto_tuning=False,
         compiler=None, cache_blocking=None, full_run=False):
     model = IGrid()
@@ -80,13 +80,8 @@
                            compiler=compiler)
 
     info("Applying Forward")
-<<<<<<< HEAD
-    rec, u, gflops, oi, timings = Acoustic.Forward(
-        cache_blocking=cache_blocking, save=full_run, cse=cse,
-=======
     rec, u, gflopss, oi, timings = Acoustic.Forward(
         cache_blocking=cache_blocking, save=True, cse=cse,
->>>>>>> 5689d3ad
         auto_tuning=auto_tuning, compiler=compiler
     )
 
